--- conflicted
+++ resolved
@@ -53,11 +53,9 @@
 DTYPE = np.float32 #Single precision
 FILECAP = int(5e8) #Maximum number of BYTES allowed for a SINGLE buffer file. THERE CAN BE MULTIPLE BUFFER FILES!
 
-<<<<<<< HEAD
-#Excluded Data Types 
-=======
+
 #Excluded Data Types
->>>>>>> 10148a6e
+
 BAD_0 = True
 BAD_INF = True
 BAD_Neg = False 
@@ -148,11 +146,8 @@
     #Maintains all characters in path except for those after and including the last period
     return os.path.basename('.'.join( filepath.split('.')[ 0:filepath.count('.') ] ) ) 
 
-<<<<<<< HEAD
-def xyt_name_factory(filepath, wlen, smr, frac, original=ORIGINAL):
-=======
+
 def xyt_name_factory(filepath, wlen, smr, frac, original):
->>>>>>> 10148a6e
     #Returns the filename that _xyt output should have.
     #Will have the general behavior: filename_xyt00.format
 
@@ -170,12 +165,10 @@
     left = string.find(fnmatch_string, '?')
     for x in xyt_files:
         abs_x = os.path.join(dirname, x)
-<<<<<<< HEAD
-        if getXYT(abs_x, match_only={'WLEN':wlen, 'SMR':smr, 'FRAC':frac, 'ORIGINAL':original} ): 
-=======
-        if getXYT(abs_x, match_only={'WLEN':wlen, 'SMR':smr, 'FRAC':frac, 'DOUBLE':original} ): #TODO _______________________________________________________________________________________________________________________________
+
+        if getXYT(abs_x, match_only={'WLEN':wlen, 'SMR':smr, 'FRAC':frac, 'ORIGINAL':original} ): #TODO _______________________________________________________________________________________________________________________________
             #print 'Found _xyt file matching your input parameters!'
->>>>>>> 10148a6e
+
             return os.path.normpath(abs_x)
         else:
             xyt_array[int( x[left:(left+DIGITS)] )] = x
@@ -211,11 +204,9 @@
 
     return: Boolean, True ONLY when the data might have rht() applied successfully
     '''
-<<<<<<< HEAD
-    excluded_file_endings = ['_xyt.fits', '_backproj.npy', '_spectrum.npy', '_plot.png', '_result.png'] 
-=======
+
     excluded_file_endings = [] #TODO___More Endings
->>>>>>> 10148a6e
+
     if any([filepath.endswith(e) for e in excluded_file_endings]):
         return False
     
@@ -231,58 +222,24 @@
     #Linearly proportional to wlen
     return int(math.ceil( np.pi*(w-1)/np.sqrt(2.0) ))  
 
-<<<<<<< HEAD
-def center(filepath, shape=(512, 512)):
-    #Returns a cutout from the center of the data
-    x, y = int(shape[0]), int(shape[1])
-    if x < 64 or y < 64:
-        raise ValueError('Invalid shape in center(), or image too small')
-    data = getData(filepath)
-    datay, datax = data.shape 
-    if 0 < x < datax and 0 < y < datay:
-        left = int(datax//2-x//2)
-        right = int(datax//2+x//2)
-        up = int(datay//2+y//2)
-        down = int(datay//2-y//2)
-        cutout = np.array(data[down:up, left:right])
-        filename = filename_from_path(filepath)
-        center_filename = filename+'_center.npy'
-        np.save(center_filename, cutout)
-        return center_filename
-    else:
-        return center(filepath, shape=(x//2,y//2))
-
-def putXYT(xyt_filename, hi, hj, hthets, wlen, smr, frac, backproj=None, compressed=True):
-    #Checks for existing _xyt arrays 
-    #filename = filename_from_path(filepath)
-    #existing_xyts = fnmatch.filter(os.listdir(os.path.dirname(os.path.realpath(xyt_filename))), filename+'_xyt??.*')
-    #print existing_xyts
-=======
+
 def putXYT(xyt_filename, hi, hj, hthets, wlen, smr, frac, original, backproj=None, compressed=True):
     #Saves the data into the given xyt_filename, depending upon filetype. Supports .fits and .npz currently
->>>>>>> 10148a6e
+
 
     if xyt_filename.endswith('.npz'):
         #IMPLEMENTATION1: Zipped Numpy arrays of Data #TODO _______________________________________ALWAYS BE CAREFUL WITH HEADER VARS
         if compressed:
-<<<<<<< HEAD
+
             save = np.savez_compressed  
         else:
             save = np.savez
         if backproj is None:
-            save(xyt_filename, hi=hi, hj=hj, hthets=hthets, wlen=wlen, smr=smr, frac=frac, original=ORIGINAL, ntheta=hthets.shape[1])
+            save(xyt_filename, hi=hi, hj=hj, hthets=hthets, wlen=wlen, smr=smr, frac=frac, original=original, ntheta=hthets.shape[1])
         else:
-            save(xyt_filename, hi=hi, hj=hj, hthets=hthets, wlen=wlen, smr=smr, frac=frac, original=ORIGINAL, ntheta=hthets.shape[1], backproj=backproj)
-
-=======
-            save = np.savez_compressed
-        else:
-            save = np.savez
-        if backproj is None:
-            save(xyt_filename, hi=hi, hj=hj, hthets=hthets, wlen=wlen, smr=smr, frac=frac, double=original, ntheta=hthets.shape[1])
-        else:
-            save(xyt_filename, hi=hi, hj=hj, hthets=hthets, wlen=wlen, smr=smr, frac=frac, double=original, ntheta=hthets.shape[1], backproj=backproj)
->>>>>>> 10148a6e
+            save(xyt_filename, hi=hi, hj=hj, hthets=hthets, wlen=wlen, smr=smr, frac=frac, original=original, ntheta=hthets.shape[1], backproj=backproj)
+
+
 
     elif xyt_filename.endswith('.fits'):
         #IMPLEMENTATION2: FITS Table File
@@ -294,19 +251,11 @@
         tbhdu = fits.BinTableHDU.from_columns(cols)
 
         #Header Values for RHT Parameters
-<<<<<<< HEAD
         prihdr = fits.Header()
         prihdr['WLEN'] = wlen 
         prihdr['SMR'] = smr
         prihdr['FRAC'] = frac
         prihdr['ORIGINAL'] = ORIGINAL
-=======
-        prihdr = fits.Header() #TODO _______________________________________ALWAYS BE CAREFUL WITH HEADER VARS
-        prihdr['WLEN'] = wlen 
-        prihdr['SMR'] = smr
-        prihdr['FRAC'] = frac
-        prihdr['DOUBLE'] = original
->>>>>>> 10148a6e
 
         #Other Header Values
         prihdr['NTHETA'] = ntheta
@@ -364,7 +313,6 @@
         else:
             raise ValueError('Supported input types in getXYT include .npz and .fits only')
 
-<<<<<<< HEAD
     #Formats output properly
     if rebuild and filepath is not None:
         #Can recreate an entire 3D array of mostly 0s
@@ -383,8 +331,6 @@
             xyt[j,i,:] = Hthets[c]
         return xyt
     else:
-=======
->>>>>>> 10148a6e
         #Returns the sparse, memory mapped form only
         return Hi, Hj, Hthets   
 
@@ -490,16 +436,12 @@
             data = hdu.data 
 
         elif filepath.endswith('.npy'):
-<<<<<<< HEAD
+
             data = np.load(filepath, mmap_mode='r') #Reads numpy files 
         
-=======
-            data = np.load(filepath, mmap_mode='r') #TODO___________________Assumes data is a 2D array
-
         elif filepath.endswith('.npz'):
             data = np.load(filepath, mmap_mode='r')[0] #TODO___________________Assumes data in first ndarray is 2D
 
->>>>>>> 10148a6e
         else:
             data = scipy.ndimage.imread(filepath, flatten=True)[::-1] #Makes B/W array, reversing y-coords 
 
@@ -550,11 +492,8 @@
     else:
         return np.logical_and(smr_mask, bindata) #np.where(smr_mask, bindata, smr_mask)
 
-<<<<<<< HEAD
+
 def fast_hough(in_arr, xyt): #, hout=None): 
-=======
-def fast_hough(in_arr, xyt): #TODO_________________________________________#THIS IS THE BOTTLENECK IN THE CODE
->>>>>>> 10148a6e
 
     assert in_arr.ndim == 2 
     assert xyt.ndim == 3
@@ -563,7 +502,6 @@
 
     #IMPLEMENTATION0: Let python figure out the implementation. (FASTEST)
     return np.einsum('ijk,ij', xyt, in_arr)
-<<<<<<< HEAD
     
     '''
     if hout == None:
@@ -573,9 +511,7 @@
         assert hout.shape[0] == xyt.shape[2]
         np.einsum('ijk,ij', xyt, in_arr, out=hout)
     '''
-=======
-
->>>>>>> 10148a6e
+
     #IMPLEMENTATION1: Copy 2D array into 3D stack, and multiply by other stack (SLOW)
     #cube = np.repeat(in_arr[:,:,np.newaxis], repeats=ntheta, axis=2)*xyt
      
@@ -658,13 +594,8 @@
         w_1[j,i] = 1
         out[j, i, :] = houghnew(w_1, cos_theta, sin_theta)
 
-<<<<<<< HEAD
     if not ORIGINAL:
         out[:,:,ntheta//2:] = out[::-1,::-1,ntheta//2:] 
-=======
-    if not original:
-        out[:,:,ntheta//2:] = out[::-1,::-1,ntheta//2:] #TODO _______________________________________________CHECK CYLINDER
->>>>>>> 10148a6e
         out[:wlen//2+1,:,ntheta//2] = 0
         out[wlen//2:,:,0] = 0
 
@@ -881,11 +812,8 @@
 #Interactive Functions
 #-----------------------------------------------------------------------------------------
 
-<<<<<<< HEAD
-def rht(filepath, force=False, wlen=WLEN, frac=FRAC, smr=SMR, original=ORIGINAL):
-=======
 def rht(filepath, force=False, original=ORIGINAL, wlen=WLEN, frac=FRAC, smr=SMR):
->>>>>>> 10148a6e
+
     '''
     filepath: String path to source data, which will have the Rolling Hough Transform applied
 
@@ -919,11 +847,8 @@
         return False
 
     try:
-<<<<<<< HEAD
-        xyt_filename = xyt_name_factory(filepath, wlen, smr, frac, original=ORIGINAL)
-=======
+
         xyt_filename = xyt_name_factory(filepath, wlen=wlen, smr=smr, frac=frac, original=original)
->>>>>>> 10148a6e
         
         if (not force) and os.path.isfile(xyt_filename):
             #If the program recognizes that the RHT has already been completed, it will not rerun
@@ -937,12 +862,8 @@
         print '2/4::', 'Size:', str(datax)+'x'+str(datay)+',', 'Wlen:', str(wlen)+',', 'Smr:', str(smr)+',', 'Frac:', str(frac)+',', 'Original:', str(original)
         
         message = '3/4:: Running RHT...'
-<<<<<<< HEAD
-        success = window_step(data, wlen, frac, smr, smr_mask, wlen_mask, xyt_filename, message) 
-        
-=======
+
         success = window_step(data=data, wlen=wlen, frac=frac, smr=smr, original=original, smr_mask=smr_mask, wlen_mask=wlen_mask, xyt_filename=xyt_filename, message=message) #TODO__________________
->>>>>>> 10148a6e
 
         print '4/4:: Successfully Saved Data As', xyt_filename
         return success
@@ -950,14 +871,9 @@
     except:
         raise #__________________________________________________________________________________________________________ Raise
         return False
-<<<<<<< HEAD
-
 
 def interpret(filepath, force=False, wlen=WLEN, frac=FRAC, smr=SMR, original=ORIGINAL):
-=======
-    
-def viewer(filepath, force=False, original=ORIGINAL, wlen=WLEN, frac=FRAC, smr=SMR):
->>>>>>> 10148a6e
+
     '''
     filepath: String path to source data, which will have the Rolling Hough Transform applied
 
@@ -976,58 +892,7 @@
 
     return: Boolean, if the function succeeded
     '''
-<<<<<<< HEAD
-    #Makes sure relevant files are present! 
-    filename = filename_from_path(filepath)
-    xyt_filename = filename + '_xyt.fits'
-    required_files = [xyt_filename]
-    any_missing = any([not os.path.isfile(f) for f in required_files])
-    if any_missing or force:
-        #Runs rht(filepath), after clearing old output, since that needs to be done
-        for f in required_files:
-            try:
-                #Try deleting obsolete output
-                os.remove(f)
-            except:
-                #Assume it's not there
-                continue 
-        rht(filepath, force=force, wlen=wlen, frac=frac, smr=smr, original=ORIGINAL) 
-
-    #Proceed with iterpreting the rht output files
-    hi, hj, hthets = getXYT(xyt_filename, rebuild=False)
-
-    #Spectrum *Length ntheta array of theta power (above the threshold) for whole data*
-    '''
-    if ORIGINAL:
-        theta, dtheta = np.linspace(0.0, 2*np.pi, ntheta, endpoint=False, retstep=True)
-        specturm = 
-    else:
-    '''
-    spectrum = np.sum(hthets, axis=0)
-    spectrum_filename = filename + '_spectrum.npy'
-    np.save(spectrum_filename, np.array(spectrum))
-
-    #Backprojection only *Full Size* #Requires data
-    data = getData(filepath)
-    datay, datax = data.shape
-    backproj = np.zeros_like(data)
-    coords = zip(hi, hj)
-    for c in range(len(coords)):
-        backproj[coords[c][1]][coords[c][0]] = np.sum(hthets[c]) 
-    np.divide(backproj, np.sum(backproj), backproj)
-    backproj_filename = filename + '_backproj.npy'
-    np.save(backproj_filename, np.array(backproj))
-
-    print 'Interpreting... Success'
-    return True
-
-    
-def viewer(filepath, force=False, wlen=WLEN, frac=FRAC, smr=SMR, original=ORIGINAL):
-    '''
-    filepath: String path to source data, used in forcing and backprojection
-    force: Boolean indicating if interpret() should be run, even when required_files are found
-=======
->>>>>>> 10148a6e
+
 
     print 'viewer() is currently in disrepair! Exiting to avoid unpleasant results!'
     return False 
@@ -1048,7 +913,7 @@
             except:
                 #Assume it's not there
                 continue 
-        interpret(filepath, force=force, wlen=wlen, frac=frac, smr=smr, original=ORIGINAL) 
+        interpret(filepath, force=force, wlen=wlen, frac=frac, smr=smr, original=original) 
 
     #Loads in relevant files and data
     data = getData(filepath) #data, smr_mask, wlen_mask = getData(filepath, make_mask=True, smr=smr, wlen=wlen)
@@ -1161,11 +1026,9 @@
     return True
 
 
-<<<<<<< HEAD
-def main(source=None, display=False, force=False, wlen=WLEN, frac=FRAC, smr=SMR, original=ORIGINAL):
-=======
+
 def main(source=None, display=False, force=False, original=ORIGINAL, wlen=WLEN, frac=FRAC, smr=SMR):
->>>>>>> 10148a6e
+
     '''
     source: A filename, or the name of a directory containing files to transform
     display: Boolean flag determining if the input is to be interpreted and displayed
@@ -1207,25 +1070,18 @@
 
     #Run RHT Over All Valid Inputs 
     announce(['Fast Rolling Hough Transform by Susan Clark', 'Started for: '+source])
-<<<<<<< HEAD
-
-    summary = []
-=======
+
     summary = [] #TODO__________________________________________________________________________________ batch progress bar
->>>>>>> 10148a6e
+
     for path in pathlist:
         success = True
         try:
             if (display):
-<<<<<<< HEAD
-                success = viewer(path, force=force, wlen=wlen, frac=frac, smr=smr, original=ORIGINAL)
-            else:
-                success = rht(path, force=force, wlen=wlen, frac=frac, smr=smr, original=ORIGINAL)
-=======
+
                 success = viewer(path, force=force, original=original, wlen=wlen, frac=frac, smr=smr)
             else:
                 success = rht(path, force=force, original=original, wlen=wlen, frac=frac, smr=smr)
->>>>>>> 10148a6e
+
         except:
             success = False
             if DEBUG:
@@ -1341,32 +1197,22 @@
             else:
                 #PARAMETERS which DO carry values
                 argname = arg.lower().split('=')[0]
-<<<<<<< HEAD
-                argval = arg.lower().split('=')[1] 
-=======
+
                 argval = arg.lower().split('=')[1] #TODO____________________________Allow for inputting value ranges
->>>>>>> 10148a6e
+
                 if argname in ['w', 'wlen', '-w', '-wlen']:
                     wlen = float(argval)
                 elif argname in ['s', 'smr', '-s', '-smr']:
                     smr = float(argval)
                 elif argname in ['f', 'frac', '-f', '-frac']:
                     frac = float(argval)
-<<<<<<< HEAD
-                elif argname in ['o', 'original', '-o', '-original', 'orig', '-orig']:
-                    original = argval
-                else:
-                    print 'UNKNOWN PARAMETER:', arg
-
-        main(source=SOURCE, display=DISPLAY, force=FORCE, wlen=wlen, frac=frac, smr=smr, original=original)
-=======
                 elif argname in ['o', 'original', 'orig', '-o', '-original', '-orig']:
                     original = bool(argval)
                 else:
                     print 'UNKNOWN PARAMETER:', arg
 
         main(source=SOURCE, display=DISPLAY, force=FORCE, original=original, wlen=wlen, frac=frac, smr=smr)
->>>>>>> 10148a6e
+
 
     exit()
 
